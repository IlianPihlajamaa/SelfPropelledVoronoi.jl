--- conflicted
+++ resolved
@@ -1,9 +1,4 @@
-<<<<<<< HEAD
 using HDF5
-
-# ParameterStruct, ArrayStruct, Output are expected to be defined elsewhere
-# and available in the scope where this function is called.
-# DumpInfo is part of ParameterStruct.
 
 """
     save_simulation_state!(parameters::ParameterStruct, arrays::ArrayStruct, output::Output)
@@ -133,9 +128,4 @@
     end
 
     return nothing
-=======
-
-function save_simulation_state!(parameters, arrays, output)
-    return
->>>>>>> 9bc26328
 end