--- conflicted
+++ resolved
@@ -1,12 +1,6 @@
 using HDF5
 
-<<<<<<< HEAD
-# ParameterStruct, ArrayStruct, Output are expected to be defined elsewhere
-# and available in the scope where this function is called.
-# DumpInfo is part of ParameterStruct.
 
-=======
->>>>>>> 4ef33db9
 """
     save_simulation_state!(parameters::ParameterStruct, arrays::ArrayStruct, output::Output)
 
@@ -34,12 +28,7 @@
 
 For both new and existing files, the simulation data for the current step (obtained from
 `output.steps_done`) is saved in a new group named after the step number (e.g., `/0`,
-<<<<<<< HEAD
-`/1000`, etc.). If a group for the current step already exists in an existing file, it will
-be overwritten with a warning.
-=======
 `/1000`, etc.).
->>>>>>> 4ef33db9
 
 Each step group (`/<step_number>/`) contains the following datasets, depending on the
 flags in `parameters.dump_info`:
@@ -64,16 +53,9 @@
     current_step_str = string(output.steps_done)
     file_exists = isfile(filename)
 
-<<<<<<< HEAD
-    @info "Attempting to save state to $filename. Step: $current_step_str. File exists: $file_exists."
 
     if endswith(filename, ".h5") || endswith(filename, ".hdf5")
         if !file_exists
-            @info "File $filename does not exist. Creating and writing parameters and initial step."
-=======
-    if endswith(filename, ".h5") || endswith(filename, ".hdf5")
-        if !file_exists
->>>>>>> 4ef33db9
             HDF5.h5open(filename, "w") do file_handle
                 # Save Parameters
                 params_g = HDF5.create_group(file_handle, "parameters")
@@ -83,11 +65,8 @@
                 params_g["kBT"] = parameters.kBT
                 params_g["frictionconstant"] = parameters.frictionconstant
                 # Assuming parameters.box.box_sizes is an SVector or similar directly writable by HDF5.jl
-<<<<<<< HEAD
-                params_g["box_sizes"] = parameters.box.box_sizes
-=======
+
                 params_g["box_sizes"] = collect(parameters.box.box_sizes)
->>>>>>> 4ef33db9
 
                 # Save particle-specific parameters from VoronoiCells
                 # Assuming parameters.particles is of type VoronoiCells
@@ -104,20 +83,14 @@
                 if dump_info.save_r
                     # Assuming arrays.positions and arrays.orientations are suitable for HDF5.jl
                     # (e.g., Vector{SVector{2, Float64}} for positions, Vector{Float64} for orientations)
-<<<<<<< HEAD
-                    step_g["positions"] = arrays.positions
-=======
+
                     step_g["positions"] = stack(arrays.positions)
->>>>>>> 4ef33db9
                     step_g["orientations"] = arrays.orientations
                 end
                 if dump_info.save_F
                     # Assuming arrays.forces is suitable (e.g., Vector{SVector{2, Float64}})
-<<<<<<< HEAD
-                    step_g["forces"] = arrays.forces
-=======
+
                     step_g["forces"] = stack(arrays.forces)
->>>>>>> 4ef33db9
                 end
                 if dump_info.save_Epot
                     step_g["potential_energy"] = output.potential_energy
@@ -125,39 +98,22 @@
                 step_g["areas"] = arrays.areas
                 step_g["perimeters"] = arrays.perimeters
             end
-<<<<<<< HEAD
-            @info "Finished writing to new file $filename."
-        else
-            @info "File $filename exists. Appending data for step $current_step_str."
-            HDF5.h5open(filename, "r+") do file_handle # Open in read-write mode
-                # Check if group for current step already exists
-                if HDF5.exists(file_handle, current_step_str)
-                    @warn "Step group $current_step_str already exists in $filename. Overwriting."
-                    HDF5.delete_object(file_handle, current_step_str) # Or HDF5.o_delete for older HDF5.jl versions
-=======
+
         else
             HDF5.h5open(filename, "r+") do file_handle # Open in read-write mode
                 # Check if group for current step already exists
                 if current_step_str in keys(file_handle)
                     error("Group for step $current_step_str already exists in $filename. Cannot append.")
->>>>>>> 4ef33db9
                 end
                 
                 step_g = HDF5.create_group(file_handle, current_step_str)
                 if dump_info.save_r
-<<<<<<< HEAD
-                    step_g["positions"] = arrays.positions
-                    step_g["orientations"] = arrays.orientations
-                end
-                if dump_info.save_F
-                    step_g["forces"] = arrays.forces
-=======
+
                     step_g["positions"] = stack(arrays.positions)
                     step_g["orientations"] = arrays.orientations
                 end
                 if dump_info.save_F
                     step_g["forces"] = stack(arrays.forces)
->>>>>>> 4ef33db9
                 end
                 if dump_info.save_Epot
                     step_g["potential_energy"] = output.potential_energy
@@ -165,16 +121,10 @@
                 step_g["areas"] = arrays.areas
                 step_g["perimeters"] = arrays.perimeters
             end
-<<<<<<< HEAD
-            @info "Finished appending step $current_step_str to $filename."
-        end
-    else
-        @warn "Unsupported file extension: $filename. Only .h5 or .hdf5 are supported. Skipping save."
-=======
+
         end
     else
         throw(ArgumentError("Filename must end with .h5 or .hdf5. Provided: $filename"))
->>>>>>> 4ef33db9
     end
 
     return nothing
