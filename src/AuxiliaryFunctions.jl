--- conflicted
+++ resolved
@@ -112,8 +112,7 @@
     end
 end
 
-<<<<<<< HEAD
-=======
+
 """
     compute_energy(parameters, arrays, output)
 
@@ -132,10 +131,11 @@
 # Returns
 - `potential_energy::Float64`: The total calculated potential energy of the system. This is the sum of energy contributions from each cell, where each cell's energy is `K_A * (area - target_area)^2 + K_P * (perimeter - target_perimeter)^2`.
 """
->>>>>>> 557ced0f
 function compute_energy(parameters, arrays, output)
     N = parameters.N
     areas = arrays.areas
+    update_areas!(parameters, arrays, output)
+    update_perimeters!(parameters, arrays, output)
     perimeters = arrays.perimeters
     target_perimeters = parameters.particles.target_perimeters
     target_areas = parameters.particles.target_areas
