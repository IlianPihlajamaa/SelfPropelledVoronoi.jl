
abstract type Particles end

"""
    VoronoiCells(target_perimeters, target_areas, K_P, K_A, active_force_strengths, rotational_diffusion_constants)

Represents the properties of particles modeled as Voronoi cells.
This struct stores parameters related to the mechanical properties (target area and perimeter, and associated spring constants)
and active behavior (active force strength and rotational diffusion) of each particle/cell.

# Fields
- `target_perimeters::Vector{Float64}`: Target perimeters for each Voronoi cell. Deviations from these values incur an energy penalty.
- `target_areas::Vector{Float64}`: Target areas for each Voronoi cell. Deviations from these values incur an energy penalty.
- `K_P::Vector{Float64}`: Spring constants for perimeter deviations. Determines how strongly a cell resists changes to its perimeter.
- `K_A::Vector{Float64}`: Spring constants for area deviations. Determines how strongly a cell resists changes to its area.
- `active_force_strengths::Vector{Float64}`: Magnitudes of the active force for each particle. This force propels the particle in the direction of its orientation.
- `rotational_diffusion_constants::Vector{Float64}`: Rotational diffusion rates for each particle. This determines how quickly the particle's orientation changes randomly.
"""
struct VoronoiCells <: Particles
    target_perimeters::Vector{Float64}
    target_areas::Vector{Float64}
    K_P::Vector{Float64}
    K_A::Vector{Float64}
    active_force_strengths::Vector{Float64}
    rotational_diffusion_constants::Vector{Float64}
    VoronoiCells(p0s, A0s, KPs, KAs, f0s, Drs) = new(
        p0s,
        A0s,
        KPs,
        KAs,
        f0s,
        Drs
    )
end

"""
    SimulationBox(Lx, Ly)

Defines the simulation domain, typically a rectangular box with periodic boundary conditions.

# Fields
- `box_sizes::SVector{2, Float64}`: A 2D static vector representing the dimensions (Lx, Ly) of the simulation box. `Lx` is the width and `Ly` is the height.
"""
struct SimulationBox
    box_sizes::SVector{2, Float64}
    SimulationBox(Lx::Float64, Ly::Float64) = new(SVector{2, Float64}(Lx, Ly))
end



"""
    NeighborList
A structure to hold the neighbor list and Voronoi edges for each particle.
The `neighbors` field is a vector of vectors, where each inner vector contains the indices of the neighboring particles for each particle.
The `voronoi_vertices` field is a vector of vectors, where each inner vector contains the index of the Voronoi vertices for each particle. The coordinates are accessed by `delauney_circumcenters` and are stored in counterclockwise order
The `delauney_circumcenters` field is a vector of vectors, where each inner vector contains the coordinates of the Delauney circumcenters for each particle. The Delauney circumcenters are represented as `SVector{2, Float64}`.
"""
mutable struct VoronoiNeighborList
    voronoi_neighbors::Vector{Vector{Int64}}            # List of Voronoi neighbors for each particle
    voronoi_vertex_indices::Vector{Vector{Int}}     # List of Voronoi vertices for each particle sorted counterclockwise
    voronoi_vertex_positions_per_particle::Vector{Vector{SVector{2, Float64}}}  # List of Voronoi vertex positions for each particle
    voronoi_vertices::Vector{SVector{2,Float64}}                   # List of voronoi_vertices
    cell_centers_that_share_a_vertex::Vector{Tuple{Int, Int, Int}}  # List of cell centers that share a vertex
    positions_with_pbc::Vector{SVector{2, Float64}}               # List of positions with periodic boundary conditions
    position_indices::Vector{Int64}                               # List of indices for the positions with periodic boundary conditions
    delaunay_facet_triplets::Vector{NTuple{3, Int}}               # Stores original particle indices forming Delaunay facets
    VoronoiNeighborList(N) = new(
        [Vector{Int64}() for _ in 1:N],
        [Vector{Int64}() for _ in 1:N],
        [SVector{2, Float64}[] for _ in 1:N],
        [zero(SVector{2, Float64}) for _ in 1:N],
        Tuple{Int, Int, Int}[],
        SVector{2, Float64}[],
        Int64[],
        NTuple{3, Int}[] # Initialize delaunay_facet_triplets
    )
end

"""
    ArrayStruct(N)

A structure that holds various arrays for storing particle properties and the simulation state.
These arrays are typically updated at each time step of the simulation. The type parameter `NB`
refers to the type of the neighbor list structure used (e.g., `VoronoiNeighborList`).

# Fields
- `positions::Vector{SVector{2, Float64}}`: Current 2D positions of all particles.
- `old_positions::Vector{SVector{2, Float64}}`: Positions of all particles at the previous time step. Used for some integration schemes or state tracking.
- `forces::Vector{SVector{2, Float64}}`: Current 2D forces acting on all particles.
- `old_forces::Vector{SVector{2, Float64}}`: Forces acting on all particles at the previous time step. Used for some integration schemes.
- `orientations::Vector{Float64}`: Current orientations of all particles, typically represented as an angle.
- `old_orientations::Vector{Float64}`: Orientations of all particles at the previous time step.
- `areas::Vector{Float64}`: Current areas of the Voronoi cell corresponding to each particle.
- `perimeters::Vector{Float64}`: Current perimeters of the Voronoi cell corresponding to each particle.
- `random_forces::Vector{Float64}`: Stores random numbers or forces, often used for implementing stochastic elements like rotational diffusion.
- `neighborlist::NB`: A structure (e.g., `VoronoiNeighborList`) that holds neighbor information for each particle, essential for calculating interactions and Voronoi properties.
"""
struct ArrayStruct{NB}
    positions::Vector{SVector{2, Float64}}
    old_positions::Vector{SVector{2, Float64}}
    forces::Vector{SVector{2, Float64}}
    old_forces::Vector{SVector{2, Float64}}
    orientations::Vector{Float64}
    old_orientations::Vector{Float64}
    areas::Vector{Float64}
    perimeters::Vector{Float64}
    random_forces::Vector{Float64}
    neighborlist::NB
    ArrayStruct(N) = new{VoronoiNeighborList}(
        zeros(SVector{2, Float64}, N),
        zeros(SVector{2, Float64}, N),
        zeros(SVector{2, Float64}, N),
        zeros(SVector{2, Float64}, N),
        zeros(Float64, N),
        zeros(Float64, N),
        zeros(Float64, N),
        zeros(Float64, N),
        zeros(Float64, N),
        VoronoiNeighborList(N)
    )
end

"""
    Output()

A mutable struct that stores various simulation output quantities. These quantities are typically
updated throughout the simulation and can be used for monitoring progress, logging, or analysis.

# Fields
- `potential_energy::Float64`: The total potential energy of the system at the current state.
- `steps_done::Int64`: The number of simulation time steps that have been completed.
- `N_voronoi_tesselations::Int64`: The total number of Voronoi tesselations that have been performed during the simulation.
"""
mutable struct Output
    potential_energy::Float64
    steps_done::Int64
    N_voronoi_tesselations::Int64
    Output() = new(
        0.0,
        0,
        0
    )
end

"""
    DumpInfo(; save=true, filename="dump_...", when_to_save_array=0:1000:1000000, save_r=true, save_F=false, save_Epot=false)

A mutable struct that holds parameters for controlling the dumping (saving) of simulation data to a file.
The type parameter `A` corresponds to the type of `when_to_save_array`, which is typically an array or range of integers.

# Fields
- `save::Bool`: A boolean flag to enable (`true`) or disable (`false`) the saving of simulation data. Defaults to `true`.
- `filename::String`: The name of the file where simulation data will be saved. Defaults to a randomly generated HDF5 filename (e.g., "dump_12345.h5").
- `when_to_save_array::A`: An array or range specifying the simulation steps at which data should be saved. `A` is the type of this field, typically `AbstractArray`. Defaults to saving every 1000 steps up to 1,000,000.
- `save_r::Bool`: A boolean flag indicating whether to save particle positions (`true`) or not (`false`). Defaults to `true`.
- `save_F::Bool`: A boolean flag indicating whether to save particle forces (`true`) or not (`false`). Defaults to `false`.
- `save_Epot::Bool`: A boolean flag indicating whether to save the total potential energy of the system (`true`) or not (`false`). Defaults to `false`.
"""
mutable struct DumpInfo{A<:AbstractArray}
    save::Bool
    filename::String
    when_to_save_array::A
    save_r::Bool
    save_F::Bool
    save_Epot::Bool
    DumpInfo(;
        save::Bool=true,
        filename::String="dump_$(rand(Int)).h5",
        when_to_save_array=0:1000:1000000,
        save_r::Bool=true,
        save_F::Bool=false,
        save_Epot::Bool=false
    ) = new{typeof(when_to_save_array)}(
        save,
        filename,
        when_to_save_array,
        save_r,
        save_F,
        save_Epot
    )
end

"""
    ParameterStruct(N, dt, N_steps, kBT, frictionconstant, periodic_boundary_layer_depth, verbose, box, particles, dump_info, callback, RNG)

A struct that holds all essential parameters for running a simulation.
This includes physical parameters, numerical parameters, and settings for I/O and control.

<<<<<<< HEAD
mutable struct TrajectoryData
    positions_trajectory::Vector{Vector{SVector{2, Float64}}}
    orientations_trajectory::Vector{Vector{Float64}}
    forces_trajectory::Vector{Vector{SVector{2, Float64}}}
    potential_energy_trajectory::Vector{Float64}
    areas_trajectory::Vector{Vector{Float64}}
    perimeters_trajectory::Vector{Vector{Float64}}
    steps_saved::Vector{Int64}
    TrajectoryData() = new(
        Vector{Vector{SVector{2, Float64}}}(),
        Vector{Vector{Float64}}(),
        Vector{Vector{SVector{2, Float64}}}(),
        Vector{Float64}(),
        Vector{Vector{Float64}}(),
        Vector{Vector{Float64}}(),
        Vector{Int64}()
    )
end

=======
Type parameters:
- `P`: The type of the particle properties structure (e.g., `VoronoiCells`), which must be a subtype of `Particles`.
- `CB`: The type of the callback function.
>>>>>>> 4ef33db9

# Fields
- `N::Int`: The total number of particles in the simulation.
- `dt::Float64`: The time step size for the integration algorithm.
- `N_steps::Int`: The total number of simulation steps to perform.
- `kBT::Float64`: The thermal energy, given by the product of Boltzmann's constant (kB) and temperature (T).
- `frictionconstant::Float64`: The friction coefficient, determining the damping of particle motion.
- `periodic_boundary_layer_depth::Float64`: The depth of the layer around the simulation box used for periodic boundary condition checks and neighbor finding.
- `verbose::Bool`: A boolean flag to enable (`true`) or disable (`false`) verbose output during the simulation.
- `box::SimulationBox`: A `SimulationBox` struct defining the dimensions and properties of the simulation domain.
- `particles::P`: A struct (of type `P`) holding the specific properties of the particles (e.g., `VoronoiCells` which includes target areas, perimeters, etc.).
- `dump_info::DumpInfo`: A `DumpInfo` struct containing parameters for controlling how simulation data is saved to files.
- `callback::CB`: A callback function (of type `CB`) that can be executed at specified intervals during the simulation (e.g., for custom analysis or logging).
- `RNG::Random.MersenneTwister`: An instance of a random number generator (specifically `MersenneTwister`) used for stochastic processes in the simulation.
"""
struct ParameterStruct{P<:Particles, CB}
    N::Int
    dt::Float64
    N_steps::Int
    kBT::Float64
    frictionconstant::Float64
    periodic_boundary_layer_depth::Float64
    verbose::Bool
    box::SimulationBox
    particles::P
    dump_info::DumpInfo
    callback::CB
    RNG::Random.MersenneTwister
    function ParameterStruct(;
        N::Int=100,
        dt::Float64=0.01,
        N_steps::Int=10000,
        kBT::Float64=1.0,
        frictionconstant::Float64=1.0,
        periodic_boundary_layer_depth::Float64=1.0,
        verbose::Bool=false,
        box::SimulationBox=SimulationBox(10.0, 10.0),
        particles=VoronoiCells(
            zeros(Float64, 100),  # target_perimeters
            zeros(Float64, 100),  # target_areas
            zeros(Float64, 100),  # K_P
            zeros(Float64, 100),  # K_A
            ones(Float64, 100),   # active_force_strengths
            ones(Float64, 100)    # rotational_diffusion_constants
        ),
        dump_info::DumpInfo=DumpInfo(),
        callback=x->nothing,  # Default callback does nothing
        RNG::Random.MersenneTwister=Random.MersenneTwister(1234)
    ) 
        return new{typeof(particles), typeof(callback)}(
            N,
            dt,
            N_steps,
            kBT,
            frictionconstant,
            periodic_boundary_layer_depth,
            verbose,
            box,
            particles,
            dump_info,
            callback,
            RNG
        )
    end
        
end
<|MERGE_RESOLUTION|>--- conflicted
+++ resolved
@@ -180,13 +180,6 @@
     )
 end
 
-"""
-    ParameterStruct(N, dt, N_steps, kBT, frictionconstant, periodic_boundary_layer_depth, verbose, box, particles, dump_info, callback, RNG)
-
-A struct that holds all essential parameters for running a simulation.
-This includes physical parameters, numerical parameters, and settings for I/O and control.
-
-<<<<<<< HEAD
 mutable struct TrajectoryData
     positions_trajectory::Vector{Vector{SVector{2, Float64}}}
     orientations_trajectory::Vector{Vector{Float64}}
@@ -206,11 +199,16 @@
     )
 end
 
-=======
+
+"""
+    ParameterStruct(N, dt, N_steps, kBT, frictionconstant, periodic_boundary_layer_depth, verbose, box, particles, dump_info, callback, RNG)
+
+A struct that holds all essential parameters for running a simulation.
+This includes physical parameters, numerical parameters, and settings for I/O and control.
+
 Type parameters:
 - `P`: The type of the particle properties structure (e.g., `VoronoiCells`), which must be a subtype of `Particles`.
 - `CB`: The type of the callback function.
->>>>>>> 4ef33db9
 
 # Fields
 - `N::Int`: The total number of particles in the simulation.
