# using Combinatorics # No longer needed

"""
    replace_or_push!(array, value, index)

Modifies an `array` in-place by either replacing an element at a specified `index` or
pushing a new `value` onto the end of the array.

The behavior is as follows:
- If `index` is within the current bounds of the `array` (i.e., `1 <= index <= length(array)`),
  the element at `array[index]` is replaced with `value`.
- If `index` is one greater than the current length of the `array` (i.e., `index == length(array) + 1`),
  the `value` is pushed onto the end of the `array` using `push!`.
- If `index` is out of these bounds (e.g., less than 1, or greater than `length(array) + 1`),
  an `ArgumentError` is thrown.

# Arguments
- `array`: The array to be modified. This array is changed in-place.
- `value`: The value to be inserted into the `array` or pushed onto its end.
- `index::Integer`: The index at which to replace the existing element, or the position
  (equal to `length(array) + 1`) where the new element should be pushed.

# Returns
- The function does not explicitly return a value (`nothing` is implicitly returned if an `ArgumentError` is not thrown). The primary effect is the modification of the input `array`.

# Throws
- `ArgumentError`: If `index` is not within the valid range for replacement or pushing (i.e., if `index < 1` or `index > length(array) + 1`).
"""
function replace_or_push!(array, value, index)
    if index <= length(array)
        array[index] = value
    elseif index == length(array) + 1
        push!(array, value)
    else
        ArgumentError("Index out of bounds")
    end
end

"""
    update_positions_with_pbcs!(parameters, arrays, output)

Creates an extended list of particle positions that includes the original particles
and their periodic images located within a defined boundary layer around the
simulation box. This extended list is essential for Voronoi tessellation algorithms
to correctly construct Voronoi cells for particles near the boundaries of the
periodic domain.

The function first adds all original particle positions. Then, for each original
particle, it checks if it's close to any of the box boundaries (left, right, bottom, top)
or corners. If a particle is within `pbc_layer_depth` of a boundary, its corresponding
periodic image(s) across that boundary (or corner) are added to the list.

The generated list of positions (`arrays.neighborlist.positions_with_pbc`) and a
corresponding list of original particle indices (`arrays.neighborlist.position_indices`)
are stored in the `arrays.neighborlist` structure.

# Arguments
- `parameters::ParameterStruct`: The main simulation parameter struct, providing:
- `arrays::ArrayStruct`: The struct holding simulation arrays.
- `output::Output`: The simulation output struct. Not directly used in this function but included for consistency in function signatures.

# Notes
- The fields `arrays.neighborlist.positions_with_pbc` and `arrays.neighborlist.position_indices` are modified in-place.
"""
function update_positions_with_pbcs!(parameters, arrays, output)
    # add positions for to arrays.positions for pbcs
    # only considering a layer of particles with depth D_pbc

    positions = arrays.positions
    N = parameters.N
    Lx, Ly = parameters.box.box_sizes
    pbc_layer_depth = parameters.periodic_boundary_layer_depth
    # add positions for to arrays.positions for pbcs
    # only considering a layer of particles with depth D_pbc
    N_particles = 0

    positions_with_pbc = SVector{2, Float64}[]
    pbc_position_indices = Int[]


    # first N are the real particles
    for i in 1:N
        N_particles += 1
        push!(positions_with_pbc, positions[i])
        push!(pbc_position_indices, i)
    end

    # now add the positions for the periodic boundary conditions
    for i in 1:N
        x, y = positions[i]
        if x < pbc_layer_depth
            N_particles += 1
            push!(positions_with_pbc, SVector(x + Lx, y))
            push!(pbc_position_indices, i)
        end
        if x > Lx - pbc_layer_depth
            N_particles += 1
            push!(positions_with_pbc, SVector(x - Lx, y))
            push!(pbc_position_indices, i)
        end
        if y < pbc_layer_depth
            N_particles += 1
            push!(positions_with_pbc, SVector(x, y + Ly))
            push!(pbc_position_indices, i)
        end
        if y > Ly - pbc_layer_depth
            N_particles += 1
            push!(positions_with_pbc, SVector(x, y - Ly))
            push!(pbc_position_indices, i)
        end

        if x < pbc_layer_depth && y < pbc_layer_depth
            N_particles += 1
            push!(positions_with_pbc, SVector(x + Lx, y + Ly))
            push!(pbc_position_indices, i)

        end
        if x < pbc_layer_depth && y > Ly - pbc_layer_depth
            N_particles += 1
            push!(positions_with_pbc, SVector(x + Lx, y - Ly))
            push!(pbc_position_indices, i)
        end
        if x > Lx - pbc_layer_depth && y < pbc_layer_depth
            N_particles += 1
            push!(positions_with_pbc, SVector(x - Lx, y + Ly))
            push!(pbc_position_indices, i)
        end
        if x > Lx - pbc_layer_depth && y > Ly - pbc_layer_depth
            N_particles += 1
            push!(positions_with_pbc, SVector(x - Lx, y - Ly))
            push!(pbc_position_indices, i)
        end
    end
    arrays.neighborlist.positions_with_pbc = positions_with_pbc
    arrays.neighborlist.position_indices = pbc_position_indices
    # resize the array to the new size
    # positions_with_pbc = resize!(positions_with_pbc, N_particles)
    # pbc_position_indices = resize!(pbc_position_indices, N_particles)
    return 
end

"""
    voronoi_tesselation!(parameters, arrays, output)

Performs a full Voronoi tessellation of the system based on current particle positions.
This function orchestrates several steps to compute the Voronoi diagram, which is
dual to the Delaunay triangulation. The results, including lists of Voronoi neighbors,
vertex positions, and topological information, are stored in `arrays.neighborlist`.

The process involves:
1.  **Update Positions with PBC**: Calls `update_positions_with_pbcs!` to generate an extended list of particle positions, including periodic images necessary for correct tessellation across boundaries. This list is stored in `arrays.neighborlist.positions_with_pbc`.
2.  **Delaunay Triangulation**: Computes the Delaunay triangulation of the extended particle positions using `Quickhull.delaunay`.
3.  **Process Delaunay Facets**: Iterates through each facet (triangle) of the Delaunay triangulation:
    *   The three particles forming the triangle are identified as Voronoi neighbors of each other. These are added to `arrays.neighborlist.voronoi_neighbors`.
    *   The circumcenter of the Delaunay triangle is calculated using the `circumcenter` function. This circumcenter is a Voronoi vertex. It's added to a global list of `voronoi_vertices` and also to `arrays.neighborlist.voronoi_vertex_positions_per_particle` for each of the three particles forming the triangle.
    *   The index of this new Voronoi vertex is added to `arrays.neighborlist.voronoi_vertex_indices` for each of the three particles.
    *   A tuple of the three particle indices forming the triangle (cell centers sharing this Voronoi vertex) is stored in `arrays.neighborlist.cell_centers_that_share_a_vertex`.
4.  **Sort Voronoi Vertices**: For each of the original `N` particles, the collected Voronoi vertices associated with it are sorted in counter-clockwise order around the particle's actual position using `sort_indices_counter_clockwise`. This ensures a consistent representation of Voronoi cells. The sorted vertex indices and positions replace the unsorted ones in `arrays.neighborlist.voronoi_vertex_indices` and `arrays.neighborlist.voronoi_vertex_positions_per_particle` for the original particles.
5.  **Store Results**: All computed lists (global Voronoi vertices, neighbors per particle, vertex indices per particle, vertex positions per particle, and cell centers sharing a vertex) are stored in the corresponding fields of `arrays.neighborlist`.

# Arguments
- `parameters::ParameterStruct`: The main simulation parameter struct.
- `arrays::ArrayStruct`: The struct holding simulation arrays.
- `output::Output`: The simulation output struct. Passed to `update_positions_with_pbcs!`.

# Notes
- This function heavily modifies the `arrays.neighborlist` structure in-place.
- It relies on `Quickhull.jl` for the Delaunay triangulation and helper functions like `update_positions_with_pbcs!`, `circumcenter`, and `sort_indices_counter_clockwise`.
"""
function voronoi_tesselation!(parameters, arrays, output)

    N = parameters.N
    Lx, Ly = parameters.box.box_sizes
    update_positions_with_pbcs!(parameters, arrays, output)

    # Initialize or clear delaunay_facet_triplets
    empty!(arrays.neighborlist.delaunay_facet_triplets)

    # get the delauney triangulation
    positions_with_pbc = arrays.neighborlist.positions_with_pbc
    N_pbc = length(positions_with_pbc)
    voronoi_vertices = SVector{2, Float64}[]
    voronoi_vertex_indices = [Int[] for _ in 1:N_pbc]
    voronoi_vertex_positions_per_particle = [SVector{2, Float64}[] for _ in 1:N_pbc]
    voronoi_neighbors = [Int[] for _ in 1:N_pbc]
    cell_centers_that_share_a_vertex = Tuple{Int, Int, Int}[]


    tri = Quickhull.delaunay(positions_with_pbc)
    delauney_facets = Quickhull.facets(tri)

    for facet in delauney_facets
        i = facet[1] # This is idx1_pbc
        j = facet[2] # This is idx2_pbc
        k = facet[3] # This is idx3_pbc

        # Populate delaunay_facet_triplets with original particle indices
        orig_idx1 = arrays.neighborlist.position_indices[i]
        orig_idx2 = arrays.neighborlist.position_indices[j]
        orig_idx3 = arrays.neighborlist.position_indices[k]
        
        sorted_triplet = NTuple{3, Int}(sort([orig_idx1, orig_idx2, orig_idx3]))
        
        if !(sorted_triplet in arrays.neighborlist.delaunay_facet_triplets)
            push!(arrays.neighborlist.delaunay_facet_triplets, sorted_triplet)
        end
    
        # add these to the voronoi neighborlist for every particle pair, checking if it is already filled
        if !(j in voronoi_neighbors[i])
            push!(voronoi_neighbors[i], j)
        end
        if !(k in voronoi_neighbors[i])
            push!(voronoi_neighbors[i], k)
        end
        if !(i in voronoi_neighbors[j])
            push!(voronoi_neighbors[j], i)
        end
        if !(k in voronoi_neighbors[j])
            push!(voronoi_neighbors[j], k)
        end
        if !(i in voronoi_neighbors[k])
            push!(voronoi_neighbors[k], i)
        end
        if !(j in voronoi_neighbors[k])
            push!(voronoi_neighbors[k], j)
        end

        # compute the voronoi vertices as the circumcenter of the facet
        # and add it to the voronoi vertices list

        voronoi_vertex_position = circumcenter(
            positions_with_pbc[i],
            positions_with_pbc[j],
            positions_with_pbc[k]
        )

        push!(voronoi_vertices, voronoi_vertex_position)
        push!(cell_centers_that_share_a_vertex, (i, j, k))
        # # add the voronoi vertex to the voronoi vertices list

        push!(voronoi_vertex_indices[i], length(voronoi_vertices))
        push!(voronoi_vertex_positions_per_particle[i], voronoi_vertex_position)
        push!(voronoi_vertex_indices[j], length(voronoi_vertices))
        push!(voronoi_vertex_positions_per_particle[j], voronoi_vertex_position)
        push!(voronoi_vertex_indices[k], length(voronoi_vertices))
        push!(voronoi_vertex_positions_per_particle[k], voronoi_vertex_position)
    end

    for particle in 1:parameters.N
        voronoi_center = arrays.positions[particle]
        # sort the voronoi vertex indices counterclockwise
        voronoi_vertex_indices_new, voronoi_vertex_positions_per_particle_new = sort_indices_counter_clockwise(voronoi_vertex_indices[particle], voronoi_vertex_positions_per_particle[particle], voronoi_vertices, voronoi_center)
        # replace the voronoi vertex indices with the new ones
        voronoi_vertex_indices[particle] = voronoi_vertex_indices_new
        voronoi_vertex_positions_per_particle[particle] = voronoi_vertex_positions_per_particle_new
    end

    arrays.neighborlist.voronoi_vertices = voronoi_vertices
    arrays.neighborlist.voronoi_neighbors = voronoi_neighbors
    arrays.neighborlist.voronoi_vertex_indices = voronoi_vertex_indices
    arrays.neighborlist.voronoi_vertex_positions_per_particle = voronoi_vertex_positions_per_particle
    arrays.neighborlist.cell_centers_that_share_a_vertex = cell_centers_that_share_a_vertex
    # The field arrays.neighborlist.delaunay_facet_triplets is already updated in the loop.
    return 
end

"""
    sort_indices_counter_clockwise(voronoi_vertex_indices, voronoi_vertex_positions_per_particle, voronoi_vertices, voronoi_center, Lx, Ly)

Sorts the Voronoi vertex indices and their corresponding positions for a specific
particle's Voronoi cell in a counter-clockwise (CCW) order around the cell's center.

The sorting is achieved by calculating the angle of each vertex relative to the
`voronoi_center` (the particle's position) and then sorting based on these angles.
The `atan(dy, dx)` function is used to get angles in the range `(-π, π]`, which
naturally provides an ordering for CCW sorting.

# Arguments
- `voronoi_vertex_indices::Vector{Int}`: A vector of integer indices pointing to the global `voronoi_vertices` list. These are the vertices associated with the specific particle's cell before sorting.
- `voronoi_vertex_positions_per_particle::Vector{SVector{2, Float64}}`: A vector of 2D positions (`SVector{2, Float64}`) of the Voronoi vertices, corresponding element-wise to `voronoi_vertex_indices`. This list is also sorted along with `voronoi_vertex_indices`.
- `voronoi_vertices::Vector{SVector{2, Float64}}`: The global list containing the 2D positions of all Voronoi vertices in the system. The indices in `voronoi_vertex_indices` refer to this list.
- `voronoi_center::SVector{2, Float64}`: The 2D position of the center of the Voronoi cell, which is the position of the particle itself. This is the reference point for angle calculations.
- `Lx::Float64`: The width of the simulation box. Currently unused in this function.
- `Ly::Float64`: The height of the simulation box. Currently unused in this function.

# Returns
- `Tuple{Vector{Int}, Vector{SVector{2, Float64}}}`: A tuple containing two new vectors:
    1.  The sorted `voronoi_vertex_indices` for the particle's cell, ordered counter-clockwise.
    2.  The correspondingly sorted `voronoi_vertex_positions_per_particle`.
"""
function sort_indices_counter_clockwise(voronoi_vertex_indices, voronoi_vertex_positions_per_particle, voronoi_vertices, voronoi_center)
    # sort the voronoi vertex indices counterclockwise
    # using the angle between the voronoi center and the voronoi vertices
    angles = zeros(Float64, length(voronoi_vertex_indices))
    for (i, voronoi_vertex_index) in enumerate(voronoi_vertex_indices)
        dx = voronoi_vertices[voronoi_vertex_index][1] - voronoi_center[1]
        dy = voronoi_vertices[voronoi_vertex_index][2] - voronoi_center[2]
        angle = atan(dy, dx)
        angles[i] = angle
    end
    sorted_indices = sortperm(angles)
    return voronoi_vertex_indices[sorted_indices], voronoi_vertex_positions_per_particle[sorted_indices]
end


"""
    norm2(v::SVector{2, T}) where T

Computes the squared Euclidean norm (also known as squared length or squared magnitude)
of a 2D vector `v`.

For a vector `v = [v1, v2]`, this is calculated as `v1^2 + v2^2`.
This is often used in computations where the actual distance (square root) is not
needed, as it avoids a potentially costly square root operation.

# Arguments
- `v::SVector{2, T}`: The 2D input vector. `T` is its element type (e.g., `Float64`).

# Returns
- `::T`: The squared Euclidean norm of the vector `v`, equal to `v[1]^2 + v[2]^2`. The return type is the same as the element type of the input vector.
"""
function norm2(v::SVector{2, T}) where T
    return v[1]^2 + v[2]^2
end

"""
    circumcenter(a::SVector{2, T}, b::SVector{2, T}, c::SVector{2, T}) where T

Calculates the circumcenter of a triangle defined by three 2D vertices `a`, `b`, and `c`.
The circumcenter is the point where the perpendicular bisectors of the triangle's sides intersect,
and it is equidistant from all three vertices. This point is also the center of the
triangle's circumcircle.

The calculation is based on a standard formula for the circumcenter's coordinates (ux, uy)
derived from the coordinates of the vertices (ax, ay), (bx, by), (cx, cy):
D = 2 * (ax * (by - cy) + bx * (cy - ay) + cx * (ay - by))
ux = (1/D) * ((ax^2 + ay^2) * (by - cy) + (bx^2 + by^2) * (cy - ay) + (cx^2 + cy^2) * (ay - by))
uy = (1/D) * ((ax^2 + ay^2) * (cx - bx) + (bx^2 + by^2) * (ax - cx) + (cx^2 + cy^2) * (bx - ax))
This function uses `norm2` which computes `ax^2 + ay^2` (squared length from origin).

# Arguments
- `a::SVector{2, T}`: The 2D coordinates of the first vertex of the triangle. `T` is its element type.
- `b::SVector{2, T}`: The 2D coordinates of the second vertex of the triangle. `T` is its element type.
- `c::SVector{2, T}`: The 2D coordinates of the third vertex of the triangle. `T` is its element type.

# Returns
- `SVector{2, Float64}`: The 2D coordinates `(ux, uy)` of the circumcenter. The coordinates are always returned as `Float64`, regardless of the input type `T`.

# Notes
- The function relies on `norm2(v)` to calculate the squared magnitude of vectors `a`, `b`, and `c` (from the origin), which are used in the circumcenter formula.
- If the three points `a`, `b`, `c` are collinear, the denominator `D` will be zero, leading to `Inf` or `NaN` coordinates. This case is not explicitly handled here beyond the standard floating-point behavior.
"""
function circumcenter(a::SVector{2, T}, b::SVector{2, T}, c::SVector{2, T}) where T
    ax, ay = a
    bx, by = b
    cx, cy = c
    alength2 = norm2(a)
    blength2 = norm2(b)
    clength2 = norm2(c)

    D = 2 * (ax * (by - cy) + bx * (cy - ay) + cx * (ay - by))
    ux = 1/D*(alength2 * (by - cy) + blength2 * (cy - ay) + clength2 * (ay - by))
    uy = 1/D*(alength2 * (cx - bx) + blength2 * (ax - cx) + clength2 * (bx - ax))

    return SVector{2, Float64}(ux, uy)
end

"""
    verify_tesselation(parameters, arrays, output)

Checks if the current Voronoi tessellation stored in `arrays.neighborlist` is still
considered valid. This function is intended to be used to determine if a full
re-tessellation is necessary, potentially saving computational cost if the
tessellation can be assumed to be stable under small particle displacements.

**Note:** The current implementation is a placeholder and always returns `false`.
This means that, with the current logic, the system will always perform a full
re-tessellation in every step where this check is made (e.g., in `compute_forces_SPV!`).
A more sophisticated implementation might check, for example, if any particle has
moved more than a certain threshold distance since the last tessellation.

<<<<<<< HEAD
function verify_tessellation(parameters, arrays, output)
    epsilon = 1e-9
    # N = parameters.N # Not directly used in main loop, but good for context
    
    # Iterate through each pre-computed Delaunay facet triplet
    for triplet_orig_indices in arrays.neighborlist.delaunay_facet_triplets
        p1_idx, p2_idx, p3_idx = triplet_orig_indices

        # Fetch positions directly from arrays.positions using original indices
        pos1 = arrays.positions[p1_idx]
        pos2 = arrays.positions[p2_idx]
        pos3 = arrays.positions[p3_idx]

        # Calculate circumcenter and circumradius squared
        C = circumcenter(pos1, pos2, pos3)
        R_sq = norm2(pos1 - C) # Radius squared from first point of triplet to center

        # Identify particles to check (Neighbors of Neighbors - NoN)
        test_particle_indices = Set{Int}()
        for orig_particle_idx_in_triplet in triplet_orig_indices
            # Neighbors of orig_particle_idx_in_triplet are stored as PBC indices
            # arrays.neighborlist.voronoi_neighbors is indexed by original particle index (1 to N)
            # up to parameters.N. The actual list of neighbors might be longer if N_pbc > N.
            # The problem description for voronoi_neighbors_list[i] in the previous version of verify_tessellation
            # stated: "Primary particles are indexed 1 to N. Their direct entries in voronoi_neighbors_list 
            # (which is sized for N_pbc) correspond to these."
            # This implies voronoi_neighbors should be indexed up to N.
            # Let's assume voronoi_neighbors is indexed 1..N for primary particles.
            if orig_particle_idx_in_triplet <= parameters.N && orig_particle_idx_in_triplet <= length(arrays.neighborlist.voronoi_neighbors)
                for neighbor_pbc_idx in arrays.neighborlist.voronoi_neighbors[orig_particle_idx_in_triplet]
                    # Ensure neighbor_pbc_idx is valid for position_indices
                    if neighbor_pbc_idx > 0 && neighbor_pbc_idx <= length(arrays.neighborlist.position_indices)
                        original_neighbor_idx = arrays.neighborlist.position_indices[neighbor_pbc_idx]
                        push!(test_particle_indices, original_neighbor_idx)
                    else
                        # This case might indicate an issue with neighbor_pbc_idx from voronoi_neighbors list
                        # Or that position_indices is not fully populated for all pbc indices encountered.
                        # Depending on system guarantees, one might error or warn here.
                        # For now, skip if index is invalid.
                        # println("Warning: Invalid neighbor_pbc_idx $neighbor_pbc_idx encountered for triplet particle $orig_particle_idx_in_triplet")
                        continue
                    end
                end
            end
        end

        # Perform the check for each identified test particle
        for p_test_orig_idx in test_particle_indices
            # Ensure p_test_orig_idx is not one of the triplet vertices themselves
            if p_test_orig_idx == p1_idx || p_test_orig_idx == p2_idx || p_test_orig_idx == p3_idx
                continue
            end

            # Fetch the test particle's position
            # Ensure p_test_orig_idx is a valid index for arrays.positions
            if p_test_orig_idx <= 0 || p_test_orig_idx > length(arrays.positions)
                # This indicates an issue with the original_neighbor_idx obtained.
                # println("Warning: Invalid p_test_orig_idx $p_test_orig_idx derived.")
                continue
            end
            p_test = arrays.positions[p_test_orig_idx]

            # Calculate squared distance to circumcenter
            d_sq = norm2(p_test - C)

            # Check for Delaunay violation
            if d_sq < R_sq - epsilon
                return false # Violation found
            end
        end
    end

    # If all checks pass
    arrays.old_positions = deepcopy(arrays.positions)
    return true
end

function update_delauney_vertices!(parameters, arrays, output)
    error()
    return
=======
# Arguments
- `parameters::ParameterStruct`: The main simulation parameter struct. (Currently unused in this placeholder version).
- `arrays::ArrayStruct`: The struct holding simulation arrays, including `arrays.neighborlist` which contains the current tessellation data. (Currently unused in this placeholder version).
- `output::Output`: The simulation output struct. (Currently unused in this placeholder version).

# Returns
- `::Bool`: Currently, this function always returns `false`, indicating that the tessellation is always considered invalid and needs recomputation.
"""
function verify_tesselation(parameters, arrays, output)
    return false
>>>>>>> aea7e016
end<|MERGE_RESOLUTION|>--- conflicted
+++ resolved
@@ -376,10 +376,7 @@
 **Note:** The current implementation is a placeholder and always returns `false`.
 This means that, with the current logic, the system will always perform a full
 re-tessellation in every step where this check is made (e.g., in `compute_forces_SPV!`).
-A more sophisticated implementation might check, for example, if any particle has
-moved more than a certain threshold distance since the last tessellation.
-
-<<<<<<< HEAD
+"""
 function verify_tessellation(parameters, arrays, output)
     epsilon = 1e-9
     # N = parameters.N # Not directly used in main loop, but good for context
@@ -455,21 +452,4 @@
     # If all checks pass
     arrays.old_positions = deepcopy(arrays.positions)
     return true
-end
-
-function update_delauney_vertices!(parameters, arrays, output)
-    error()
-    return
-=======
-# Arguments
-- `parameters::ParameterStruct`: The main simulation parameter struct. (Currently unused in this placeholder version).
-- `arrays::ArrayStruct`: The struct holding simulation arrays, including `arrays.neighborlist` which contains the current tessellation data. (Currently unused in this placeholder version).
-- `output::Output`: The simulation output struct. (Currently unused in this placeholder version).
-
-# Returns
-- `::Bool`: Currently, this function always returns `false`, indicating that the tessellation is always considered invalid and needs recomputation.
-"""
-function verify_tesselation(parameters, arrays, output)
-    return false
->>>>>>> aea7e016
 end